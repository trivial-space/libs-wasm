--- conflicted
+++ resolved
@@ -4,23 +4,23 @@
 #[derive(Debug, PartialEq, Clone, Copy)]
 struct Item {
     number: u8,
-    adjusted: u8,
+    next: u8,
 }
 
 impl AdjustToNextNeighbour for Item {
     fn adjust_to_next(&mut self, next: &Self) {
-        self.adjusted = next.number
+        self.next = next.number
     }
 }
 
 fn item(idx: u8) -> Item {
     Item {
         number: idx,
-        adjusted: 0,
+        next: 0,
     }
 }
-fn with_next(idx: u8) -> Item {
-    Item { idx, next: idx + 1 }
+fn item_next(number: u8, next: u8) -> Item {
+    Item { number, next }
 }
 
 #[test]
@@ -43,20 +43,19 @@
     let item2 = item(2);
     list.append(item2);
 
-    assert_eq!(list.first().unwrap().val, with_next(1));
+    assert_eq!(list.first().unwrap().val, item_next(1, 2));
     assert_eq!(list.last().unwrap().val, item2);
 
     let item3 = item(3);
     list.append(item3);
 
-    assert_eq!(list.first().unwrap().val, with_next(1));
+    assert_eq!(list.first().unwrap().val, item_next(1, 2));
     assert_eq!(list.last().unwrap().val, item3);
 
-<<<<<<< HEAD
-    assert_eq!(list.next(list.first().unwrap()).unwrap().val, with_next(2));
-=======
-    assert_eq!(list.next(list.first().unwrap().idx).unwrap().val, item2);
->>>>>>> 2a599ca6
+    assert_eq!(
+        list.next(list.first().unwrap().idx).unwrap().val,
+        item_next(2, 3)
+    );
     assert_eq!(
         list.next(list.next(list.first().unwrap().idx).unwrap().idx)
             .unwrap()
@@ -64,29 +63,24 @@
         item3
     );
 
-<<<<<<< HEAD
-    assert_eq!(list.prev(list.last().unwrap()).unwrap().val, with_next(2));
-=======
-    assert_eq!(list.prev(list.last().unwrap().idx).unwrap().val, item2);
->>>>>>> 2a599ca6
+    assert_eq!(
+        list.prev(list.last().unwrap().idx).unwrap().val,
+        item_next(2, 3)
+    );
     assert_eq!(
         list.prev(list.prev(list.last().unwrap().idx).unwrap().idx)
             .unwrap()
             .val,
-        with_next(1)
+        item_next(1, 2)
     );
 
-    assert_eq!(list.iter().nth(0).unwrap().val, with_next(1));
-    assert_eq!(list.iter().nth(1).unwrap().val, with_next(2));
+    assert_eq!(list.iter().nth(0).unwrap().val, item_next(1, 2));
+    assert_eq!(list.iter().nth(1).unwrap().val, item_next(2, 3));
     assert_eq!(list.iter().nth(2).unwrap().val, item3);
 
     assert_eq!(list.iter().nth_back(0).unwrap().val, item3);
-<<<<<<< HEAD
-    assert_eq!(list.iter().nth_back(1).unwrap().val, with_next(2));
-    assert_eq!(list.iter().nth_back(2).unwrap().val, with_next(1));
-=======
-    assert_eq!(list.iter().nth_back(1).unwrap().val, item2);
-    assert_eq!(list.iter().nth_back(2).unwrap().val, item1);
+    assert_eq!(list.iter().nth_back(1).unwrap().val, item_next(2, 3));
+    assert_eq!(list.iter().nth_back(2).unwrap().val, item_next(1, 2));
 
     let v = list
         .iter()
@@ -104,7 +98,6 @@
         .map_with_prev_next(|curr, prev, next| curr + prev.unwrap_or(0) + next.unwrap_or(0))
         .collect::<Vec<_>>();
     assert_eq!(v, [3, 6, 5]);
->>>>>>> 2a599ca6
 }
 
 #[test]
@@ -149,5 +142,29 @@
         [10, 15, 20, 25, 30, 35]
     );
 
-    // println!("{:?}", list.iter().map(|n| { n.idx }).collect::<Vec<_>>());
+    assert_eq!(
+        list.iter().map(|n| { n.val.next }).collect::<Vec<_>>(),
+        [15, 20, 25, 30, 35, 0]
+    );
+}
+
+#[test]
+fn from_iter() {
+    let list = [1, 2, 3]
+        .iter()
+        .map(|n| item(n * 10))
+        .collect::<NeighbourList<_>>();
+
+    assert_eq!(list.first().unwrap().val, item_next(10, 20));
+    assert_eq!(list.last().unwrap().val, item(30));
+
+    assert_eq!(
+        list.iter().map(|n| { n.val.number }).collect::<Vec<_>>(),
+        [10, 20, 30]
+    );
+
+    assert_eq!(
+        list.iter().map(|n| { n.val.next }).collect::<Vec<_>>(),
+        [20, 30, 0]
+    );
 }