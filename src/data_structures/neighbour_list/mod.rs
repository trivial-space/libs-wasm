--- conflicted
+++ resolved
@@ -5,27 +5,27 @@
 }
 
 #[derive(Debug)]
-pub struct NeighbourList<T: AdjustToNextNeighbour + Clone> {
+pub struct NeighbourList<T: AdjustToNextNeighbour> {
     nodes: Vec<NeighbourListNode<T>>,
     first: Option<usize>,
     last: Option<usize>,
 }
 
 #[derive(Debug)]
-pub struct NeighbourListNode<T: AdjustToNextNeighbour + Clone> {
+pub struct NeighbourListNode<T: AdjustToNextNeighbour> {
     pub val: T,
     pub idx: usize,
     prev: Option<usize>,
     next: Option<usize>,
 }
 
-pub struct NeighbourListIter<'a, T: AdjustToNextNeighbour + Clone> {
+pub struct NeighbourListIter<'a, T: AdjustToNextNeighbour> {
     list: &'a NeighbourList<T>,
     next: Option<usize>,
     next_back: Option<usize>,
 }
 
-impl<'a, T: AdjustToNextNeighbour + Clone> NeighbourListIter<'a, T> {
+impl<'a, T: AdjustToNextNeighbour> NeighbourListIter<'a, T> {
     #[inline]
     pub fn new(list: &'a NeighbourList<T>) -> Self {
         Self {
@@ -36,7 +36,7 @@
     }
 }
 
-impl<'a, T: AdjustToNextNeighbour + Clone> Iterator for NeighbourListIter<'a, T> {
+impl<'a, T: AdjustToNextNeighbour> Iterator for NeighbourListIter<'a, T> {
     type Item = &'a NeighbourListNode<T>;
 
     #[inline]
@@ -50,7 +50,7 @@
     }
 }
 
-impl<'a, T: AdjustToNextNeighbour + Clone> DoubleEndedIterator for NeighbourListIter<'a, T> {
+impl<'a, T: AdjustToNextNeighbour> DoubleEndedIterator for NeighbourListIter<'a, T> {
     #[inline]
     fn next_back(&mut self) -> Option<Self::Item> {
         if let Some(idx) = self.next_back {
@@ -62,13 +62,13 @@
     }
 }
 
-pub struct NeighbourListIterMut<'a, T: AdjustToNextNeighbour + Clone> {
+pub struct NeighbourListIterMut<'a, T: AdjustToNextNeighbour> {
     list: &'a mut NeighbourList<T>,
     next: Option<usize>,
     next_back: Option<usize>,
 }
 
-impl<'a, T: AdjustToNextNeighbour + Clone> NeighbourListIterMut<'a, T> {
+impl<'a, T: AdjustToNextNeighbour> NeighbourListIterMut<'a, T> {
     #[inline]
     pub fn new(list: &'a mut NeighbourList<T>) -> Self {
         let first = list.first;
@@ -81,7 +81,7 @@
     }
 }
 
-impl<'a, T: AdjustToNextNeighbour + Clone> Iterator for NeighbourListIterMut<'a, T> {
+impl<'a, T: AdjustToNextNeighbour> Iterator for NeighbourListIterMut<'a, T> {
     type Item = &'a mut NeighbourListNode<T>;
 
     #[inline]
@@ -97,7 +97,7 @@
     }
 }
 
-impl<'a, T: AdjustToNextNeighbour + Clone> DoubleEndedIterator for NeighbourListIterMut<'a, T> {
+impl<'a, T: AdjustToNextNeighbour> DoubleEndedIterator for NeighbourListIterMut<'a, T> {
     #[inline]
     fn next_back(&mut self) -> Option<Self::Item> {
         if let Some(idx) = self.next_back {
@@ -111,14 +111,14 @@
     }
 }
 
-impl<T: AdjustToNextNeighbour + Clone> PartialEq for NeighbourListNode<T> {
+impl<T: AdjustToNextNeighbour> PartialEq for NeighbourListNode<T> {
     #[inline]
     fn eq(&self, other: &Self) -> bool {
         self.idx == other.idx
     }
 }
 
-impl<T: AdjustToNextNeighbour + Clone> NeighbourList<T> {
+impl<T: AdjustToNextNeighbour> NeighbourList<T> {
     #[inline]
     pub fn new() -> Self {
         Self {
@@ -128,8 +128,7 @@
         }
     }
 
-<<<<<<< HEAD
-    pub fn append(&mut self, val: T) -> &Self {
+    fn append(&mut self, val: T) -> &Self {
         let idx = self.nodes.len();
         if let Some(last_idx) = self.last {
             let new_node = NeighbourListNode {
@@ -138,87 +137,63 @@
                 val,
                 idx,
             };
+
             let last_node = &mut self.nodes[last_idx];
+            last_node.val.adjust_to_next(&new_node.val);
             last_node.next = Some(idx);
-            last_node.val.adjust_to_next(&new_node.val);
+
             self.nodes.push(new_node);
-=======
-    pub fn append_at(&mut self, curr_idx: usize, val: T) -> &Self {
-        let node = &self.nodes[curr_idx];
-        if let Some(next_idx) = node.next {
-            let prev_idx = node.idx;
-            let new_idx = self.nodes.len();
-            self.nodes.push(NeighbourListNode {
-                idx: new_idx,
-                next: Some(next_idx),
-                prev: Some(prev_idx),
-                val,
-            });
-
-            self.nodes[next_idx].prev = Some(new_idx);
-            self.nodes[prev_idx].next = Some(new_idx);
-        } else {
-            return self.append(val);
-        }
-        self
-    }
-
-    #[inline]
-    pub fn iter(&self) -> NeighbourListIter<'_, T> {
-        NeighbourListIter::new(self)
-    }
-
-    pub fn first_mut(&mut self) -> Option<&mut NeighbourListNode<T>> {
-        self.first.map(|idx| &mut self.nodes[idx])
-    }
-
-    pub fn last_mut(&mut self) -> Option<&mut NeighbourListNode<T>> {
-        self.last.map(|idx| &mut self.nodes[idx])
-    }
-
-    pub fn next_mut(&mut self, curr_idx: usize) -> Option<&mut NeighbourListNode<T>> {
-        self.nodes[curr_idx].next.map(|idx| &mut self.nodes[idx])
-    }
-
-    pub fn prev_mut(&mut self, curr_idx: usize) -> Option<&mut NeighbourListNode<T>> {
-        self.nodes[curr_idx].prev.map(|idx| &mut self.nodes[idx])
-    }
-
-    #[inline]
-    pub fn iter_mut(&mut self) -> NeighbourListIterMut<'_, T> {
-        NeighbourListIterMut::new(self)
-    }
-
-    pub fn adjust_all(self) -> Self {
-        todo!()
-    }
-
-    fn append(&mut self, val: T) -> &Self {
-        let new_idx = self.nodes.len();
-        if let Some(last_idx) = self.last {
-            self.nodes.push(NeighbourListNode {
-                prev: Some(last_idx),
-                next: None,
-                val,
-                idx: new_idx,
-            });
-            self.nodes[last_idx].next = Some(new_idx);
->>>>>>> 2a599ca6
         } else {
             self.first = Some(idx);
             self.nodes.push(NeighbourListNode {
                 prev: None,
                 next: None,
                 val,
-<<<<<<< HEAD
                 idx,
-=======
-                idx: new_idx,
->>>>>>> 2a599ca6
             });
         }
         self.last = Some(idx);
         self
+    }
+
+    pub fn append_at(&mut self, curr_idx: usize, val: T) -> &Self {
+        let node = &self.nodes[curr_idx];
+        if let Some(next_idx) = node.next {
+            let prev_idx = node.idx;
+            let idx = self.nodes.len();
+
+            let mut new_node = NeighbourListNode {
+                val,
+                idx,
+                next: Some(next_idx),
+                prev: Some(prev_idx),
+            };
+
+            let next_node = &mut self.nodes[next_idx];
+            next_node.prev = Some(idx);
+
+            new_node.val.adjust_to_next(&next_node.val);
+
+            let prev_node = &mut self.nodes[prev_idx];
+            prev_node.next = Some(idx);
+
+            prev_node.val.adjust_to_next(&new_node.val);
+
+            self.nodes.push(new_node);
+        } else {
+            return self.append(val);
+        }
+        self
+    }
+
+    #[inline]
+    pub fn iter(&self) -> NeighbourListIter<'_, T> {
+        NeighbourListIter::new(self)
+    }
+
+    #[inline]
+    pub fn iter_mut(&mut self) -> NeighbourListIterMut<'_, T> {
+        NeighbourListIterMut::new(self)
     }
 
     pub fn first(&self) -> Option<&NeighbourListNode<T>> {
@@ -239,6 +214,26 @@
         self.nodes[curr_idx]
             .prev
             .and_then(|idx| self.nodes.get(idx))
+    }
+
+    pub fn first_mut(&mut self) -> Option<&mut NeighbourListNode<T>> {
+        self.first.map(|idx| &mut self.nodes[idx])
+    }
+
+    pub fn last_mut(&mut self) -> Option<&mut NeighbourListNode<T>> {
+        self.last.map(|idx| &mut self.nodes[idx])
+    }
+
+    pub fn next_mut(&mut self, curr_idx: usize) -> Option<&mut NeighbourListNode<T>> {
+        self.nodes[curr_idx].next.map(|idx| &mut self.nodes[idx])
+    }
+
+    pub fn prev_mut(&mut self, curr_idx: usize) -> Option<&mut NeighbourListNode<T>> {
+        self.nodes[curr_idx].prev.map(|idx| &mut self.nodes[idx])
+    }
+
+    pub fn adjust_all(self) -> Self {
+        todo!()
     }
 }
 
